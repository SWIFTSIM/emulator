"""
An example using the SWIFT pipeline i/o functions, testing how the stellar
mass function depends on the given parameters.

Requires the data available at:

``http://virgodb.cosma.dur.ac.uk/swift-webstorage/IOExamples/emulator_output.zip``

You will also need the observational data available at

``https://github.com/swiftsim/velociraptor-comparison-data``
"""

from swiftemulator.io.swift import load_parameter_files, load_pipeline_outputs
from swiftemulator.emulators.gaussian_process import GaussianProcessEmulator
from swiftemulator.mean_models import LinearMeanModel
from swiftemulator.mocking import mock_hypercube
from velociraptor.observations import load_observations
from swiftemulator.comparison import continuous_model_offset_from_observation
from swiftemulator.comparison.visualisation import visualise_offsets_mean

from glob import glob
from pathlib import Path
from tqdm import tqdm
from matplotlib.colors import Normalize

import matplotlib.pyplot as plt
import numpy as np
import corner

import os

files = [Path(x) for x in glob("./emulator_output/input_data/*.yml")]

filenames = {filename.stem: filename for filename in files}

spec, parameters = load_parameter_files(
    filenames=filenames,
    parameters=[
        "EAGLEFeedback:SNII_energy_fraction_min",
        "EAGLEFeedback:SNII_energy_fraction_max",
        "EAGLEFeedback:SNII_energy_fraction_n_Z",
        "EAGLEFeedback:SNII_energy_fraction_n_0_H_p_cm3",
        "EAGLEFeedback:SNII_energy_fraction_n_n",
        "EAGLEAGN:coupling_efficiency",
        "EAGLEAGN:viscous_alpha",
        "EAGLEAGN:AGN_delta_T_K",
    ],
    log_parameters=[
        "EAGLEAGN:AGN_delta_T_K",
        "EAGLEAGN:viscous_alpha",
        "EAGLEAGN:coupling_efficiency",
        "EAGLEFeedback:SNII_energy_fraction_n_0_H_p_cm3",
    ],
    parameter_printable_names=[
        "$f_{\\rm E, min}$",
        "$f_{\\rm E, max}$",
        "$n_{Z}$",
        "$\\log_{10}$ $n_{\\rm H, 0}$",
        "$n_{n}$",
        "$\\log_{10}$ $C_{\\rm eff}$",
        "$\\log_{10}$ $\\alpha_{\\rm V}$",
        "AGN $\\log_{10}$ $\\Delta T$",
    ],
)

value_files = [Path(x) for x in glob("./emulator_output/output_data/*.yml")]

filenames = {filename.stem: filename for filename in value_files}

values, units = load_pipeline_outputs(
    filenames=filenames,
    scaling_relations=["stellar_mass_function_100"],
    log_independent=["stellar_mass_function_100"],
    log_dependent=["stellar_mass_function_100"],
)

# Train an emulator for the space.

scaling_relation = values["stellar_mass_function_100"]
scaling_relation_units = units["stellar_mass_function_100"]


<<<<<<< HEAD
# We can now compare our real simulation to observational data!
observation = load_observations(
    "./observational_data/data/GalaxyStellarMassFunction/Vernon.hdf5"
)[0]

offsets = continuous_model_offset_from_observation(
    model_values=scaling_relation,
    observation=observation,
    unit_dict=scaling_relation_units,
    model_difference_range=[9.0, 11.0],
)

# Need to format the data for `corner` now.
=======
    emulator = GaussianProcessEmulator(
        mean_model=LinearMeanModel(),
    )

    emulators[unique_identifier] = emulator
>>>>>>> d1240102

fig, axes = visualise_offsets_mean(
    model_specification=spec,
    model_values=scaling_relation,
    model_parameters=parameters,
    offsets=offsets,
)

fig.tight_layout(h_pad=0.05, w_pad=0.05)
fig.savefig("real_simulation_corner_test.png")

<<<<<<< HEAD
=======
train_model = lambda x: x.fit_model(
    model_specification=spec,
    model_parameters=parameters,
    model_values=scaling_relation,
)
>>>>>>> d1240102

emulator = GaussianProcessEmulator(
    model_specification=spec,
    model_parameters=parameters,
    model_values=scaling_relation,
)

emulator.build_arrays()
emulator.fit_model(mean_model=LinearMeanModel())

# Now that we have a trained model, we can super-sample that model
# into a much larger hyper-cube. This will allow us to more closely
# see which regions provide good results.

mock_values, mock_parameters = mock_hypercube(
    emulator=emulator, model_specification=spec, samples=512
)

# We can now compare our mocked simulation to observational data!
observation = load_observations(
    "./observational_data/data/GalaxyStellarMassFunction/Vernon.hdf5"
)[0]

offsets = continuous_model_offset_from_observation(
    model_values=mock_values,
    observation=observation,
    unit_dict=scaling_relation_units,
    model_difference_range=[9.0, 11.0],
)

# Need to format the data for `corner` now.

fig, axes = visualise_offsets_mean(
    model_specification=spec,
    model_values=mock_values,
    model_parameters=mock_parameters,
    offsets=offsets,
)

fig.tight_layout(h_pad=0.05, w_pad=0.05)
fig.savefig("mocked_simulation_corner_test.png")

# Finally, let's make a plot showing the 'best' model
# according to our metric!

best_key, best_value = min(offsets.items(), key=lambda x: x[1])
best_sim = mock_values.model_values[best_key]
best_sim_parameters = mock_parameters.model_parameters[best_key]
closest_true, _ = parameters.find_closest_model(
    mock_parameters.model_parameters[best_key]
)
closest_true = closest_true[0]
closest_true_values = scaling_relation.model_values[closest_true]

fig, ax = plt.subplots()

observation.plot_on_axes(ax)

ax.fill_between(
    10 ** closest_true_values["independent"],
    10 ** (closest_true_values["dependent"] - closest_true_values["dependent_error"]),
    10 ** (closest_true_values["dependent"] + closest_true_values["dependent_error"]),
    color="C1",
    alpha=0.5,
    linewidth=0.0,
)
ax.plot(
    10 ** closest_true_values["independent"],
    10 ** closest_true_values["dependent"],
    color="C1",
    label="Closest Real Model",
)

ax.fill_between(
    10 ** best_sim["independent"],
    10 ** (best_sim["dependent"] - best_sim["dependent_error"]),
    10 ** (best_sim["dependent"] + best_sim["dependent_error"]),
    color="C2",
    alpha=0.5,
    linewidth=0.0,
)
ax.plot(
    10 ** best_sim["independent"],
    10 ** best_sim["dependent"],
    color="C2",
    label="Predicted Best Model",
)

ax.loglog()

ax.legend()
ax.set_xlabel("Stellar Mass (100 kpc) [M$_\\odot$]")
ax.set_ylabel("Stellar Mass Function")

fig.tight_layout()
print(best_sim_parameters)
fig.savefig("best_model_comparison.png")<|MERGE_RESOLUTION|>--- conflicted
+++ resolved
@@ -80,8 +80,6 @@
 scaling_relation = values["stellar_mass_function_100"]
 scaling_relation_units = units["stellar_mass_function_100"]
 
-
-<<<<<<< HEAD
 # We can now compare our real simulation to observational data!
 observation = load_observations(
     "./observational_data/data/GalaxyStellarMassFunction/Vernon.hdf5"
@@ -95,14 +93,6 @@
 )
 
 # Need to format the data for `corner` now.
-=======
-    emulator = GaussianProcessEmulator(
-        mean_model=LinearMeanModel(),
-    )
-
-    emulators[unique_identifier] = emulator
->>>>>>> d1240102
-
 fig, axes = visualise_offsets_mean(
     model_specification=spec,
     model_values=scaling_relation,
@@ -113,14 +103,11 @@
 fig.tight_layout(h_pad=0.05, w_pad=0.05)
 fig.savefig("real_simulation_corner_test.png")
 
-<<<<<<< HEAD
-=======
 train_model = lambda x: x.fit_model(
     model_specification=spec,
     model_parameters=parameters,
     model_values=scaling_relation,
 )
->>>>>>> d1240102
 
 emulator = GaussianProcessEmulator(
     model_specification=spec,
